--- conflicted
+++ resolved
@@ -50,9 +50,9 @@
   const videoRef = useRef<HTMLVideoElement>(null);
   const [currentSessionId, setCurrentSessionId] = useState<string>('');
   const [transcriptReady, setTranscriptReady] = useState(false);
-<<<<<<< HEAD
   const [showAnalysisDashboard, setShowAnalysisDashboard] = useState(false);
   const [sessionStartTime, setSessionStartTime] = useState<number>(0);
+  const [isEnding, setIsEnding] = useState(false);
 
   // Mock data for testing dashboard
   const mockVisualFeedback = {
@@ -147,9 +147,6 @@
     },
     overallScore: 75
   };
-=======
-  const [isEnding, setIsEnding] = useState(false);
->>>>>>> 960b27d3
 
   const eloSystem = new EloScoringSystem();
 
@@ -231,7 +228,6 @@
     if (recordingResult) {
       const { blob: recordedBlob, duration } = recordingResult;
       const url = URL.createObjectURL(recordedBlob);
-      
       toast.success(
         (t) => (
           <span className="flex items-center">
@@ -250,11 +246,9 @@
           duration: 10000, // Keep the toast open longer
         }
       );
-
       try {
         toast.loading('Analyzing your speech...');
         const audioBase64 = await blobToBase64(recordedBlob);
-        
         const response = await fetch('http://localhost:3001/analyze-speech', {
           method: 'POST',
           headers: {
@@ -266,18 +260,13 @@
             duration,
           }),
         });
-
         toast.dismiss();
         if (response.ok) {
           const feedback = await response.json();
           setSpeechFeedback(feedback);
           toast.success('Transcript processed and saved!');
           setTranscriptReady(true);
-          
-          // Set mock visual feedback for testing
           setVisualFeedback(mockVisualFeedback);
-          
-          // Show analysis dashboard after processing is complete
           setTimeout(() => {
             setShowAnalysisDashboard(true);
           }, 1000);
@@ -285,12 +274,8 @@
           const errorData = await response.json();
           const errorMessage = errorData.details || errorData.error || 'Failed to process transcript.';
           toast.error(`Error: ${errorMessage}`);
-          
-          // Set mock data even if speech analysis fails
           setSpeechFeedback(mockSpeechFeedback);
           setVisualFeedback(mockVisualFeedback);
-          
-          // Show dashboard even if there's an error, with available data
           setTimeout(() => {
             setShowAnalysisDashboard(true);
           }, 1000);
@@ -299,27 +284,11 @@
         toast.dismiss();
         console.error("Failed to send audio for analysis", error);
         toast.error('Failed to send audio for analysis.');
-<<<<<<< HEAD
-        
-        // Set mock data even if there's an error
         setSpeechFeedback(mockSpeechFeedback);
         setVisualFeedback(mockVisualFeedback);
-        
-        // Show dashboard even if there's an error, with available data
         setTimeout(() => {
           setShowAnalysisDashboard(true);
         }, 1000);
-      }
-    } else {
-      // Set mock data even if no recording was made
-      setSpeechFeedback(mockSpeechFeedback);
-      setVisualFeedback(mockVisualFeedback);
-      
-      // Show dashboard even if no recording was made
-      setTimeout(() => {
-        setShowAnalysisDashboard(true);
-      }, 1000);
-=======
       } finally {
         endSessionState();
         setIsEnding(false);
@@ -327,7 +296,11 @@
     } else {
       endSessionState();
       setIsEnding(false);
->>>>>>> 960b27d3
+      setSpeechFeedback(mockSpeechFeedback);
+      setVisualFeedback(mockVisualFeedback);
+      setTimeout(() => {
+        setShowAnalysisDashboard(true);
+      }, 1000);
     }
   };
 
